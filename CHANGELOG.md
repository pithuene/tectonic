<<<<<<< HEAD
=======
# rc: minor bump

- Introduce a prototype new “V2” command line interface, accessible by running
  Tectonic with an initial `-X` argument: `tectonic -X new`. This interface is
  oriented around a new document model defined by a `Tectonic.toml` definition
  file. Documentation is under development in [the
  book](https://tectonic-typesetting.github.io/book/latest/). Eventually, this
  new interface will become the default, after a migration period. It is
  currently fairly basic, but will be fleshed out in the 0.4.x release series.
- Handle USV 0xFFFF in `print()` (#678, #682, @burrbull, @pkgw)
- Update the Arch Linux `makedepends` definitions (#691, @snowinmars)
- Update various Cargo dependencies.


>>>>>>> ccea5ea4
# tectonic 0.3.3 (2020-11-16)

- When testing whether the engine needs rerunning, compare the new file to the
  entire old file, not just the part that was read by the engine. Should fix
  unnecessary reruns in some less-common cases. (#679, #681, @pkgw)


# tectonic 0.3.2 (2020-11-14)

- Slightly alter how some filenames are looked up. Before, if the TeX code
  requested a file whose name contained an extension, e.g. `foo.bar`, if no such
  file was available in the bundle we gave up immediately. Now we also check for
  `foo.bar.tex` and friends. This fixes the `lipsum` package in TeXLive 2020.0
  (#669, #680, @pkgw), and quite possibly some other miscellaneous packages as
  well.


# tectonic 0.3.1 (2020-11-02)

- Fix compilation on Windows/MSVC (`sys/time.h` is not available)
- Don't print an empty `error:` line in the CLI (#665, #670)


# tectonic 0.3.0 (2020-11-01)

The 0.3 series updates the core Tectonic engines to align with the code in
[TeXLive 2020.0][tl2020.0]. The default “bundle” of support files will soon be
updated to match TeXLive 2020.0 as well. Standard usages should work if you use
an older version of Tectonic with the new bundle, and vice versa, but we
recommend that you update your installations to the 0.3 promptly if you can.

[tl2020.0]: https://www.tug.org/texlive/

This release introduces a straightforward but **breaking change** to the API of
the `tectonic` Rust crate, documented below.

For context, Tectonic’s core TeX implementation is forked from the [XeTeX]
engine. Accumulated changes to XeTeX are periodically reviewed and imported into
Tectonic, a process that must be done manually because Tectonic’s modernized
developer and user experiences demand a huge amount of customization. (The
scripts to support the first stage of this process may be found in the
[tectonic-staging] repository.) It has been a while since the last
synchronization, but this release incorporates the new changes introduced
between the last update and the release of TeXLive 2020.0.

[XeTeX]: https://tug.org/xetex/
[tectonic-staging]: https://github.com/tectonic-typesetting/tectonic-staging

The changes for TeXLive 2020.0 include:

- New low-level primitives including `\filemoddate`, `\filedump`,
  `\uniformvariate`, `\elapsedtime`, and a few others.
- Tweaks to how font design sizes are mapped to TeX values
- New magic numbers used in PDF last x/y position accounting,
  instead of `cur_[hv]_offset`.
- Don't `print_raw_char` in `show_context` with `trick_buf`
- Back up `cur_cs` in `scan_keyword` and `compare_strings`.
- Handle `XETEX_MATH_GIVEN` in `scan_something_internal`
- If encountering an unexpandable primitive in `scan_something_internal`,
  try to deal with it. Ditto for `scan_int`.
- Do something different with active characters in `str_toks_cat`
- Rework how file names are scanned.
- Defend against undefined eTeX registers in `main_control`
- Some `uc_hyph` tweak deep in the linebreaking algorithm

There are also numerous changes in Tectonic’s included `xdvipdfmx`.

The implementation of the `\filemoddate` API required a **breaking change** to
the API of the `tectonic` Rust crate:

- We needed to add more data to the data structures of the `MemoryIo` provider.
  Migration should be pretty easy: instead of `files` containing a bunch of
  `Vec<u8>`s, it now contains a bunch of `MemoryFileInfo` structs that contain a
  `Vec<u8>` field named `data`. So you just need to add some `.data` field
  accessors to existing code. This API clearly needs some polish to allow
  greater stability going forward.

Other changes:

- Issue a warning if `xdvipdfmx` needs to translate a VF font to PK format,
  which is unimplemented in Tectonic (it relies on `mktexpk`) and so causes
  failures on certain documents that work with XeTeX.
- The Windows [vcpkg]-based build is temporarily disabled, as vcpkg currently has
  [a debilitating issue][vcpkg-issue] relating to SSL on Windows.
- There is a new `-Z continue-on-errors` unstable option that tells the engine
  to emulate the classic TeX style of plunging on ahead even in the face of
  severe errors. This is a nice example of the possibilities unlocked by the new
  `-Z` infrastructure introduced in 0.2!

[vcpkg]: https://github.com/microsoft/vcpkg
[vcpkg-issue]: https://github.com/tectonic-typesetting/tectonic/issues/668


# tectonic 0.2.0 (2020-10-21)

The 0.2 series finally adds "unstable" `-Z` flags! These allow you to configure
engine options that are relatively low-level. The hope is to eventually set
these kinds of things in a `Tectonic.toml` file, so their use is mildly
discouraged, and long-term availability is not guaranteed. But there are plenty
of times when such flags can be helpful. The currently supported options are:

- `-Z min-crossrefs=<num>` controls the `-min-crossrefs` option of standalone `bibtex`
- `-Z paper-size=<spec>` lets you control the output paper size, rather than
  hardcoding it to be US Letter.

Enormous thanks to @ralismark for finally implementing this! (#657) Now that the
infrastructure is in place, suggestions for additional flags are more than
welcome.

# tectonic 0.1.17 (2020-10-13)

- Fix source-based installation by updating to cbindgen 0.15, after later
  releases in the 0.14 series were yanked (@qtfkwk, #656)
- Fix unreachable code in the CID/Type0 code (@burrbull, @pkgw, #639, #646)
- Update the `cargo vcpkg` build process to use a newer version of `vcpkg`, fixing
  Windows builds when msys2.org is unreliable (@pkgw).

# tectonic 0.1.16 (2020-10-02)

- Add a "plain" backend for reporting status, used when the program is not
  attached to a TTY. It will print out reports with colorization. (#636,
  @ralismark)
- Start adding infrastructure to automate the creation of bindings from the
  C/C++ code to the Rust code, using `cbindgen`. (#643, @ralismark)
- Update the code-coverage infrastructure to gather coverage information
  from invocations of the CLI executable inside the test suite (@pkgw)
- Fully automated deployment should really actually totally work this time.

# tectonic 0.1.15 (2020-09-10)

- Building on the work done in 0.1.13, we now capture and report diagnostics
  nearly everywhere! Great work contributed by @ralismark (#635).
- Yet more revisions to the automated deployment system. Maybe *this* will be
  the time that it all works (@pkgw, #637).

# tectonic 0.1.14 (2020-09-08)

- No code changes from 0.1.13. Just trying to iron out some of the automated
  deployment systems. Is this the time that the Arch Linux auto-deployment
  finally works??

# tectonic 0.1.13 (2020-09-07)

It has once more been a long time since the last release. But this new release
features a move to a new release automation framework, [Cranko], which is
intended to promote a more aggressive release policy going forward. Cranko is
the result of a *lot* of careful thinking and design — resulting in a scheme
called [just-in-time versioning][jitv] — and it should offer a tractable and
low-friction framework for making releases even when there are many crates in
one repository.

[Cranko]: https://github.com/pkgw/cranko
[jitv]: https://pkgw.github.io/cranko/book/latest/jit-versioning/

User-facing improvements:

- Select core TeX warnings — notably, over/underfull boxes — are now surfaced as
  Tectonic warnings, and not just reported in the detailed log files! The
  infrastructure is now available to capture many more such warnings as needed.
  (#625; @ralismark, @pkgw)
- Fix a few algorithmic mistakes introduced in manual editing of the C code.
  Great catches by @burrbull! (#617, #624)
- Improve log formatting with backticks around filenames and human-friendly file
  sizes (#539; @as-f)
- Fix segfaults (!) upon errors (#579, #606; @fmgoncalves)
- Default bibtex's `min_crossrefs` to 2, not 0 (#534; @jneem)
- Help debug "lost characters" with their detailed hex codes (#600; @pkgw)

Developer-facing improvements:

- CI system has been completely revamped to use [Cranko] and route entirely
  through Azure Pipelines. Maintainability should be massively improved (@pkgw)
- Releases should now include pre-built binaries for a variety of architectures
  (@pkgw).
- Switched to `app_dirs2`, since `app_dirs` is unmaintained (#620; @kornelski)
- Enable reproducible-ish builds through `cargo vcpkg` (#593; @mcgoo)
- Update to the 0.9 series of the `rust-crypto` packages (#596; @pkgw)
- Attempt to fix automated Arch Linux build (#587; @thomaseizinger)
- Fix a memory leak (#536; @elliott-wen)
- The usual large number of dependency updates with DependaBot.

# 0.1.12 (2019 Dec 6)

It has been just more than a year since the last Tectonic release, mainly
because I (@pkgw)
[started a new job](https://newton.cx/~peter/2018/operation-innovation/) that
has massively restructured how I spend my time. But that is not to say that
things have been quiet for Tectonic! I count 81 pull requests merged since
0.1.11. (Ignoring automated ones issued by Dependabot.)

User-facing improvements:

- Thanks to @efx we now have the beginnings of
  [a Tectonic book](https://tectonic-typesetting.github.io/book/)! It is
  currently very sparse, but we hope to gradually flesh it out. The book is
  updated automatically upon merges to `master` and with tagged releases as
  well (if @pkgw wired up the infrastructure correctly). (#427, #444, #445,
  #447, #505; @efx @PHPirates @pkgw)
- Tectonic’s caching scheme is now much smarter, saving a local copy of the
  table-of-contents file associated with each online bundle. This means that
  Tectonic doesn’t need to hit the network at all if a new file is referenced
  that is not present in the bundle, and saves a large download if a new
  needed file *is* present in the bundle. (#431; @rekka)
- Performance has been improved by avoiding the computation of SHA256 hashes
  for read-only files. Since these files are known not to change, we don’t
  have to monitor their contents. (#453; @rekka)
- Warnings are only flagged if they occur on the final pass of the TeX engine,
  since sometimes ones that occur in the first pass get fixed by subsequent
  reruns. (#458; @rekka)

There have been a *ton* of developer-facing improvements:

- Tectonic is now built using the Rust 2018 edition! (#388; @Mrmaxmeier)
- @Mrmaxmeier built an amazing system to start doing
  [crater](https://github.com/rust-lang/crater)-like runs of Tectonic on the
  [arxiv.org](https://arxiv.org) corpus, yielding bug fixes across the
  codebase including issues with obscure PNG formats. (#401; @Mrmaxmeier)
- It is now possible to build various statically-linked versions of Tectonic.
  One way to accomplish this is to turn off the new `serialization` Cargo
  feature. This eliminates the use of Rust “procedural macros” in the build
  process which in turn allows Tectonic to be built on statically-linked
  platforms. (Note, however, that it is possible to build Tectonic for
  statically-linked platforms *with* the serialization feature by
  cross-compiling it from a dynamically-linked platform. This is the tactic
  used by the Tectonic CI build system.) @efx also
  [wrote instructions for how to accomplish a mostly-static build on macOS using vcpkg](https://tectonic-typesetting.github.io/book/latest/cookbook/vcpkg.html)
  as well as
  [how to do it on Linux/musl using Docker](https://github.com/tectonic-typesetting/tectonic/tree/master/dist/docker/x86_64-alpine-linux-musl)
  (#260, #261, #325, #425, #451; @efx, @malbarbo, @pkgw)
- Tectonic now distributes a continuous-deployment
  [AppImage](https://appimage.org/) build. (#283, #285; @pkgw, @probonopd,
  @xtaniguchimasaya)
- The size of the binary has decreased somewhat by using a smaller collection
  of compression libraries; avoiding the use of exceptions and RTTI in the
  compiled C++ code; avoiding the use of the `aho_corasick` crate; and making
  the `toml` crate optional. (#428, #439, #440, #491; @malbarbo)
- Tectonic now uses the
  [reqwest](https://docs.rs/reqwest/0.10.0-alpha.2/reqwest/) crate as its HTTP
  backend instead of direct use of [hyper](https://hyper.rs/). Reqwest offers
  a simpler interface and adds better support for things like HTTP proxies and
  cookie handling. These new features do increase the binary
  size somewhat. (#330, @spl)
- Tectonic can now be built on `x86_64-pc-windows-msvc` by using
  [vcpkg](https://github.com/microsoft/vcpkg) to discover dependent libraries.
  This can be activated by setting the new environment variable
  `TECTONIC_DEP_BACKEND=vcpkg` during the build process. (#420; @mcgoo)
- Potential issues with cross-compilation are fixed by properly respecting
  `CARGO_TARGET_*` environment variables rather than using `cfg!()` macros,
  which have the wrong values in the `build.rs` script. This support is
  provided by a new `tectonic_cfg_support` crate that may be of interest to
  other projects. (#477; @pkgw @ratmice)
- Tectonic now comes with beta-level fuzzing support using
  [cargo-fuzz](https://github.com/rust-fuzz/cargo-fuzz). It is hoped that
  eventually this infrastructure will help identify and close some truly
  obscure and gnarly bugs in the Tectonic language implementation. At present,
  the usefulness of the fuzzer is limited by memory leaks within multiple
  reruns of the Tectonic engine, although in the process of setting up the
  fuzzer several egregious leaks were fixed. (#315; @cyplo @pkgw)
- The Rust codebase is now formatted according to
  [rustfmt](https://github.com/rust-lang/rustfmt) and generates no
  [clippy](https://github.com/rust-lang/rust-clippy) complaints, and the CI
  system now checs for these. (#282, #336, #337, #338, #339, #340, #341, #342,
  #343, #344, #345, #346, #347, #348, #349, #352, #353; @pkgw @spl)
- A new `profile` feature allows building a debug version of the program
  suitable for profiling. (#511; @ratmice)
- The test suite now covers the bibtex tool. (#407; @Mrmaxmeier)
- The test suite also now covers the local cache and tar bundle code. (#441;
  @rekka)
- The CLI client now parses arguments using the `structopt` crate. (#465, #474;
  @efx @Mrmaxmeier)
- A new `DirBundle` bundle backend provides a simple way for the engine to
  access a bunch of files in a directory, although it is not yet wired up
  to the CLI interface in a convenient way. (#492; @malbarbo)
- The current date tracked by the TeX engine is now settable from the Rust
  level. (#486; @Mrmaxmeier).
- More cleanups and symbolification of the C/C++ code (#317, #327, #350, #398;
  @Mrmaxmeier @pkgw @spl)
- C++ compilation on certain versions of g++ was fixed (#265; @pkgw)
- Fix deprecation warnings from the `error_chain` crate (#351; @spl)
- Improvements to the Travis CI infrastructure, output clarity, and
  reliability. (#354, #360, #362, #394, #424, #443; @efx @rekka @spl)
- Attempts were made to increase the reliability of the Circle CI build, which
  uses QEMU to compile Tectonic for a big-endian architecture. Unfortunately
  it still just times out sometimes. (#290, #296; @pkgw)
- The deprecated `tempdir` crate has been replaced with `tempfile`. (#387;
  @ratmice)
- Usage of `app_dirs` directories is now encapsulated better. (#429, #432;
  @malbarbo @rekka)
- Bugs in reading unusual PDF files were fixed. (#396; @pkgw)
- A missing space in bibtex error messages is now back. (#485; @jneem)
- A memory corruption issue in the bibtex engine was fixed. (#493; @jneem)

# 0.1.11 (2018 Nov 5)

This release is mainly about the following change:

- The URL embedded in the code that points to the default bundle has been
  changed to point to the archive.org domain. Hopefully this will result in
  more reliable service — there have been problems with SSL certificate
  updates on purl.org in the past
  ([#253](https://github.com/tectonic-typesetting/tectonic/pull/253)).

Developer-facing improvements:

- The main crate now provides an all-in-one function,
  `tectonic::latex_to_pdf()`, that does what it says, using “sensible”
  defaults. Run a full TeX processing session, end-to-end, in a single
  function call!
  ([#252](https://github.com/tectonic-typesetting/tectonic/pull/252))
- In support of the previous change, the behavior of the Rust code was changed
  to use a static global
  [mutex](https://doc.rust-lang.org/std/sync/struct.Mutex.html) to serialize
  invocations of the C/C++ engine implementations, which currently include
  massive amounts of global state and thus cannot be run in a multithreaded
  fashion. The recommended approach used to be for users of the library to
  provide such a mutex themselves. [@pkgw](https://github.com/pkgw) was
  initially reluctant to include such a mutex at the crate level since he
  feared the possibility of weird surprising behavior … but the *real* weird
  surprising behavior is when you try to run the engine in a multithreaded
  program and it blows up on you!
- *Also* in support of the previous change, the framework for running the test
  suite has been revamped and improved. We can now run doctests that invoke
  the full engine, and the tests of the executable artifacts now activate a
  special debug mode that prevents accesses of the network and/or the calling
  user’s personal resource file cache.
- The usual work on tidying the C/C++ code, and also more work towards the
  planned HTML output mode. Activating the experimental “semantic pagination”
  mode now alters the engine behavior in two key ways: it disables the
  linebreaker and custom output routines. This breaks processing of all extant
  documents, but [@pkgw](https://github.com/pkgw) believes that these changes
  are important steps toward reliable generation of HTML output.
  ([#237](https://github.com/tectonic-typesetting/tectonic/pull/237),
  [#239](https://github.com/tectonic-typesetting/tectonic/pull/239),
  [#245](https://github.com/tectonic-typesetting/tectonic/pull/245),
  [#250](https://github.com/tectonic-typesetting/tectonic/pull/250))


# 0.1.10 (2018 Sep 28)

This release is mainly about upgrading a dependency related to SSL/TLS to
increase the range of systems on which Tectonic can be compiled.

User-facing improvements:

- Tectonic now correctly handles Unicode filenames — even ones containing
  emoji! — without crashing
  ([#165](https://github.com/tectonic-typesetting/tectonic/pull/165)).

Developer/packager-facing improvements:

- Tectonic now depends on the 0.3.x series of
  [hyper-native-tls](https://crates.io/crates/hyper-native-tls), which can
  build against the 1.1.x series of [OpenSSL](https://www.openssl.org/).


# 0.1.9 (2018 Sep 15)

User-facing improvements:

- Tectonic is now available on Windows!
  ([#210](https://github.com/tectonic-typesetting/tectonic/pull/210),
  [#231](https://github.com/tectonic-typesetting/tectonic/pull/231)). There
  are likely to be rough edges to both the developer and user experience, but
  the test suite passes and Windows is now included in the CI infrastructure.
  Big thanks to new contributor [@crlf0710](https://github.com/crlf0710) who
  really got the ball rolling on this important milestone.
- Fully offline operation is now much improved:
  - There is a new `--only-cached` (AKA `-C`) option that will avoid all
    Internet connections
    ([#203](https://github.com/tectonic-typesetting/tectonic/pull/203)). While
    Tectonic takes pains to avoid needing an Internet connection when compiling
    documents, there are still times when you can get more done by explicitly
    preventing it from even trying to talk to the network.
  - The `--bundle` and `--web-bundle` options finally work again. The switch
    to on-the-fly generation of format files broke them due to an internal
    implementation problem; this has now been fixed
    ([[#181](https://github.com/tectonic-typesetting/tectonic/pull/181)).
  - If you put a `file://` URL into your Tectonic configuration file as your
    default bundle, Tectonic will now load it correctly
    ([#211](https://github.com/tectonic-typesetting/tectonic/pull/211)).

Internal improvements:

- Tectonic now avoids panicking from Rust into C code, which is not supported
  behavior ([#91](https://github.com/tectonic-typesetting/tectonic/pull/91)).
  Thanks to [@rekka](https://github.com/rekka) for persistence in getting this
  one across the finish line.
- Tectonic now avoids crashing when trying to open empty filenames
  ([#212](https://github.com/tectonic-typesetting/tectonic/pull/212)).

Developer-facing improvements:

- Tectonic is now more up-front about the fact that it requires Harfbuzz
  version 1.4 or higher.
- Much of the code that drives compilation for the CLI tool has been moved
  into the Tectonic library and has been made (more) reusable
  ([#184](https://github.com/tectonic-typesetting/tectonic/pull/184)). Thanks
  to new contributor [@jneem](https://github.com/jneem) for doing this!

# 0.1.8 (2018 Jun 17)

This release contains a variety of bugfixes and features-in-development.

User-facing improvements:

- A prominent warning is now emitted when missing characters are encountered
  in a font. The hope is that this will help un-confuse users who include
  Unicode characters in their input files without loading a Unicode-capable
  font. Before this change, such characters would just not appear in the
  output document.
- Fix the implementation of the DVI “POP” operator, which was broken due to a
  typo. This should fix various corner-case failures to generate output.
- The `.toc` and `.snm` output files emitted by Beamer are now treated as
  intermediate files, and therefore not saved to disk by default (contributed
  by Norbert Pozar).
- Various hardcoded `bibtex` buffer sizes are increased, allowing larger
  bibliographies to be handled.
- Format files are now stored uncompressed. The compression did not save a ton
  of disk space, but it did slow down debug builds significantly (contributed
  by @Mrmaxmeier).
- The C code has been synchronized with XeTeX as of its Subversion
  revision 46289. The chief difference from before is the use of newer
  [Harfbuzz](https://www.freedesktop.org/wiki/Software/HarfBuzz/) features for
  rendering OpenType math fonts, which should substantially improve “Unicode
  math” output.

Work towards HTML output:

- The first steps have been taken! In particular, the engine now has an
  internal flag to enable output to a new “SPX” format instead of XDV. SPX
  stands for Semantically Paginated XDV — based on my (PKGW’s) research, to
  achieve the best HTML output, the engine will have to emit intermediate data
  that are incompatible with XDV. At the moment, SPX is the same as XDV except
  with different identifying bytes, but this will change as the work towards
  excellent HTML output continues. The command-line tool does **not** provide
  access to this output format yet, so this work is currently purely internal.
- In addition, there is a stub engine called `spx2html` that will translate
  SPX to HTML. At the moment it is a barely-functional proof-of-concept hook,
  and it is not exposed to users.
- A new internal crate, `tectonic_xdv`, is added. It can parse XDV and SPX
  files, and is used by the `spx2html` engine.

Test suite improvements:

- The test suite now supports reliable byte-for-byte validation of PDF output
  files, through the following improvements:
  - It is now possible for the engine to disable PDF compression (contributed
    by @Mrmaxmeier).
  - `xdvipdfmx` gained a mode to reproducibly generate the “unique tags”
    associated with fonts.
- The testing support code is now centralized in a single crate (contributed
  by @Mrmaxmeier).
- Continuous integration (CI) coverage now includes Linux and a big-endian
  platform.
- The CI coverage now includes code coverage monitoring.

Internal improvements:

- Much of the command-line rebuild code has been moved inside the `tectonic`
  crate so that it can be reused in a library context (contributed by @jneem).

Improvements to the C code. As usual, there has been a great deal of tidying
that aims to make the code more readable and hackable without altering the
semantics. Many such changes are omitted below.

- Tectonic’s synchronization with XeTeX is now tracked in version control
  formally, by referencing the
  [tectonic_staging](https://github.com/tectonic-typesetting/tectonic-staging)
  repository as a Git submodule. It is not actually necessary to check out
  this submodule to build Tectonic, however.
- The C code now requires, and takes advantage of, features in the
  [C11](https://en.wikipedia.org/wiki/C11_(C_standard_revision)) revision of
  the language standard.
- All remaining pieces of C code that needed porting to the Rust I/O backend
  have been ported or removed.
- Virtually all hardcoded strings in the string pool have been removed
  (contributed by @Mrmaxmeier).
- The C code has been split into a few more files. Some subsystems, like the
  “shipout” code, use a lot of global variables that have been made static
  thanks to the splitting.
- A big effort to clarify the pervasive and unintuitive `memory_word`
  structure.
- Effort to tidy the `line_break()` function and significantly increase its
  readability. This is in support of the goal of producing HTML output, for
  which I believe it is going to be necessary to essentially defuse this
  function.


# 0.1.7 (2017 Nov 15)

(Copy-pasted from [the relevant forum post](https://tectonic.newton.cx/t/announcing-tectonic-0-1-7/76)).

This is a fairly modest release — things have been very quiet lately as real
life and the day job have dominated my time.

The most visible change is that I just figured out how to fix
[issue #58](https://github.com/tectonic-typesetting/tectonic/issues/58) —
Tectonic would fail to parse certain PDF images if one tried to include them
in a document. There was a bit of a silly bug in the Rust I/O layer that was
not getting exposed except in fairly specialized circumstances. It’s squashed
now! So certain documents that used to fail to compile should work now.

There’s also been yet more nice work behind the scenes by some of our
indefatigable contributors:

- @Mrmaxmeier contributed a whole bunch of cleanups to the C code as well as
  fixes that should allow you to generate multiple PDFs inside a single
  process.
- Ronny Chevalier updated the compilation infrastructure to work in parallel
  and in the end contributed some features to Rust’s upstream [gcc] crate!

There have been intermittent problems lately with the SSL certificate to the
purl.org domain which we use to seed the default “bundle” of LaTeX files. It’s
working for me at the moment, so it’s not totally busted, but the problem
seems to have come and gone over the past few weeks. See
[this thread](https://tectonic.newton.cx/t/problems-caused-by-expired-ssl-certificate-for-purl-org/75/1)
for more information and a workaround.


# 0.1.7 (2017 Jul 9)

(Copy-pasted from
[the relevant forum post](https://tectonic.newton.cx/t/announcing-tectonic-0-1-6/45)).

The version increment may be small but the project has seen an enormous amount
of work since the previous release, thanks to an awesome group of new
contributors. Here are some of the highlights:

- Tectonic is now available for installation on Arch Linux as
  [an AUR package](https://aur.archlinux.org/packages/tectonic/) and on macOS
  as [a Homebrew formula](http://brewformulas.org/Tectonic), thanks to the
  hard work of Alexander Bauer, Alexander Regueiro, Jan Tojnar, Kevin Yap, and
  @ilovezfs.
- The web fetching is more robust and safer, using HTTPS by default
  ([#69](https://github.com/tectonic-typesetting/tectonic/pull/69), Ronny
  Chevalier) and more properly handling CDN redirections
  ([#114](https://github.com/tectonic-typesetting/tectonic/pull/114),
  @Mrmaxmeier)
- Input and output filenames with spaces and non-local paths are now handled
  much better all around
  ([#44](https://github.com/tectonic-typesetting/tectonic/pull/44), Alexander
  Bauer; [#89](https://github.com/tectonic-typesetting/tectonic/pull/89),
  Norbert Pozar;
  [#94](https://github.com/tectonic-typesetting/tectonic/pull/94), Peter
  Williams)
- SyncTeX output is now fully supported, activated with the new `--synctex`
  option ([#55](https://github.com/tectonic-typesetting/tectonic/pull/55),
  [#73](https://github.com/tectonic-typesetting/tectonic/pull/73), Norbert
  Pozar)
- The output files can be placed in a directory other than the input directory
  if the new `--outdir` or `-o` option is specified
  ([#104](https://github.com/tectonic-typesetting/tectonic/pull/104), Felix
  Döring)
- Tectonic will cleanly process TeX code provided on standard input if the
  input path argument is `-`
  ([#94](https://github.com/tectonic-typesetting/tectonic/pull/94), Peter
  Williams)
- Tectonic's first new primitive,
  [\TectonicCodaTokens](https://tectonic.newton.cx/t/engine-extension-tectoniccodatokens/16),
  has been added to allow
  [boilerplate-free document processing](https://tectonic.newton.cx/t/boilerplate-free-latex-documents/29)
  (Peter Williams).
- The API docs can be, and are, built on [docs.rs](https://docs.rs/tectonic)
  as of this release.

Furthermore, I've launched a
[Tectonic forum site](https://tectonic.newton.cx/) (running an instance of the
[Discourse.org](https://www.discourse.org/) software). This is a bit of an
experiment since the project is so young and there are of course other venues,
like [GitHub issues](https://github.com/tectonic-typesetting/tectonic/issues)
and the [TeX StackExchange](https://tex.stackexchange.com/), for having
relevant discussions. But, by launching the Discourse site, we gain a venue
for project news (like this announcement!), more open-ended technical
discussions, Tectonic-specific tips and tricks that may not fit the
StackExchange model, and a knowledge base of answers to the roadblocks that
are so common in the TeX/LaTeX ecosystem. We hope that the forums will become
a valuable complement to the other community areas that are already out there.

Here are some more improvements since the 0.1.5 release:

- Some early work has occurred to make it possible to build Tectonic on
  Android ([#105](https://github.com/tectonic-typesetting/tectonic/pull/105),
  Marco Barbosa)
- The project’s build infrastructure is now more efficient
  ([#60](https://github.com/tectonic-typesetting/tectonic/pull/60), Norbert
  Pozar; [#116](https://github.com/tectonic-typesetting/tectonic/pull/116),
  Ronny Chevalier)
- The style of the translated C code has been improved enormously thanks to
  both manual interventions and the use of the neat tool
  [Coccinelle](http://coccinelle.lip6.fr/), reducing warnings and increasing
  cleanliness and portability
  ([#66](https://github.com/tectonic-typesetting/tectonic/pull/66),
  [#76](https://github.com/tectonic-typesetting/tectonic/pull/76),
  [#83](https://github.com/tectonic-typesetting/tectonic/pull/83),
  [#92](https://github.com/tectonic-typesetting/tectonic/pull/92),
  [#107](https://github.com/tectonic-typesetting/tectonic/pull/107),
  [#112](https://github.com/tectonic-typesetting/tectonic/pull/112), Ronny
  Chevalier;
  [#105](https://github.com/tectonic-typesetting/tectonic/pull/105), Norbert
  Pozar; [#94](https://github.com/tectonic-typesetting/tectonic/pull/94),
  [#98](https://github.com/tectonic-typesetting/tectonic/pull/98), Peter
  Williams )
- The test suite now covers behaviors of the Tectonic command-line program
  itself ([#84](https://github.com/tectonic-typesetting/tectonic/pull/84),
  Alexander Bauer)
- We now correctly run `bibtex` when using the `amsrefs` package
  ([#48](https://github.com/tectonic-typesetting/tectonic/pull/48), Norbert
  Pozar)
- Tectonic will correctly try a wider variety of file extensions when trying
  to open resources
  ([#93](https://github.com/tectonic-typesetting/tectonic/pull/93), Marek
  Šuppa; [#100](https://github.com/tectonic-typesetting/tectonic/pull/100),
  Norbert Pozar)
- Cached bundle files are now made read-only
  ([#55](https://github.com/tectonic-typesetting/tectonic/pull/55), Alexander
  Bauer)
- We’ve fixed a subtle path handling issue that was harming generation of the
  standard LaTeX format
  ([#77](https://github.com/tectonic-typesetting/tectonic/pull/77), Norbert
  Pozar)
- Very large bibliographies are now better supported
  ([#87](https://github.com/tectonic-typesetting/tectonic/pull/87), Marek
  Šuppa)
- The UI now makes it clearer that network failures are not likely Tectonic’s
  fault ([#88](https://github.com/tectonic-typesetting/tectonic/pull/88),
  Marek Šuppa)
- It is now theoretically possible to load Omega font metrics files
  ([#97](https://github.com/tectonic-typesetting/tectonic/pull/97), Peter
  Williams)
- Output log files are now produced if `--keep-logs` is specified and an error
  occurs ([#103](https://github.com/tectonic-typesetting/tectonic/pull/103),
  Norbert Pozar)

There are a few known problems with this release:

- Tectonic doesn’t support HTTP proxies, and in some parts of the world you
  can’t access the [purl.org](https://purl.org/) website that Tectonic checks
  for its bundle. You can work around this by
  [creating a custom configuration file](https://tectonic.newton.cx/t/how-to-use-tectonic-if-you-can-t-access-purl-org/44).
- Tectonic doesn’t have a mechanism to invoke the
  [biber](http://biblatex-biber.sourceforge.net/) tool, so it cannot easily
  work for anyone that uses
  [biblatex](http://mirrors.rit.edu/CTAN/help/Catalogue/entries/biblatex.html).
  This is a common complaint so it would be great to see a workaround be
  devised
  ([relevant issue](https://github.com/tectonic-typesetting/tectonic/issues/35))!

Enormous thanks are in order to everyone who’s started contributing to the
project.

# Previous releases

Are not documented here. Consult the Git history.<|MERGE_RESOLUTION|>--- conflicted
+++ resolved
@@ -1,6 +1,4 @@
-<<<<<<< HEAD
-=======
-# rc: minor bump
+# tectonic 0.4.0 (2020-12-28)
 
 - Introduce a prototype new “V2” command line interface, accessible by running
   Tectonic with an initial `-X` argument: `tectonic -X new`. This interface is
@@ -14,7 +12,6 @@
 - Update various Cargo dependencies.
 
 
->>>>>>> ccea5ea4
 # tectonic 0.3.3 (2020-11-16)
 
 - When testing whether the engine needs rerunning, compare the new file to the
